import logging

import numpy as np
from matplotlib import pyplot as plt

import settings
from helpers.io_helper import IO_Helper
from helpers.misc_helpers import get_data
from helpers import uq_arr_helpers

logging.basicConfig(level=logging.INFO)


SHOW_PLOT = False
<<<<<<< HEAD
SAVE_PLOT = True
PLOT_EXT = 'png'

SMALL_IO_HELPER = False
=======
PLOT_EXT = 'png'

SMALL_IO_HELPER = False
BIG_ARRAYS_FOLDER = 'cp_run2'
>>>>>>> f1ac657a

UQ_METHODS_WHITELIST = {
    # 'qhgbr',
    # 'qr',
<<<<<<< HEAD
    'gp',
    # 'mvnn',
    # 'cp_hgbr',
    # 'cp_linreg',
    # 'cp_nn',
=======
    # 'gp',
    # 'mvnn',
    # 'cp_hgbr',
    # 'cp_linreg',
    'cp_nn',
>>>>>>> f1ac657a
    # 'la_nn',
}
UQ_METHOD_TO_ARR_NAMES_DICT = {
    'qhgbr': [
        'native_qhgbr_y_pred_n210432_it0.npy',
        'native_qhgbr_y_quantiles_n210432_it0.npy',
        'native_qhgbr_y_std_n210432_it0.npy',
    ],
    'qr': [
        'native_quantile_regression_nn_y_pred_n210432_it300_nh2_hs50.npy',
        'native_quantile_regression_nn_y_quantiles_n210432_it300_nh2_hs50.npy',
        'native_quantile_regression_nn_y_std_n210432_it300_nh2_hs50.npy',
    ],
    'gp': [
        'native_gpytorch_y_pred_n210432_it200.npy',
        'native_gpytorch_y_quantiles_n210432_it200.npy',
        'native_gpytorch_y_std_n210432_it200.npy',
    ],
    'mvnn': [
        'native_mvnn_y_pred_n35136_it150_nh2_hs50.npy',
        'native_mvnn_y_quantiles_n35136_it150_nh2_hs50.npy',
        'native_mvnn_y_std_n35136_it150_nh2_hs50.npy',
    ],
    'cp_hgbr': [
        'posthoc_conformal_prediction_base_model_hgbr_y_pred_n640_it5.npy',
        'posthoc_conformal_prediction_base_model_hgbr_y_quantiles_n640_it5.npy',
        'posthoc_conformal_prediction_base_model_hgbr_y_std_n640_it5.npy',
    ],
    'cp_linreg': [
        'posthoc_conformal_prediction_base_model_linreg_y_pred_n210432_it5.npy',
        'posthoc_conformal_prediction_base_model_linreg_y_quantiles_n210432_it5.npy',
        'posthoc_conformal_prediction_base_model_linreg_y_std_n210432_it5.npy',
    ],
    'cp_nn': [
        'posthoc_conformal_prediction_base_model_nn_y_pred_n210432_it5.npy',
        'posthoc_conformal_prediction_base_model_nn_y_quantiles_n210432_it5.npy',
        'posthoc_conformal_prediction_base_model_nn_y_std_n210432_it5.npy',
    ],
    'la_nn': [
        'posthoc_laplace_approximation_base_model_nn_y_pred_n210432_it100.npy',
        'posthoc_laplace_approximation_base_model_nn_y_quantiles_n210432_it100.npy',
        'posthoc_laplace_approximation_base_model_nn_y_std_n210432_it100.npy',
    ],
}

METHOD_NAME_TO_BASE_FILENAME = {
    'qhgbr': 'native_qhgbr',
    'qr': 'native_quantile_regression_nn',
    'gp': 'native_gpytorch',
    'mvnn': 'native_mvnn',
    'cp_hgbr': 'posthoc_conformal_prediction_base_model_hgbr',
    'cp_linreg': 'posthoc_conformal_prediction_base_model_linreg',
    'cp_nn': 'posthoc_conformal_prediction_base_model_nn',
    'la_nn': 'posthoc_laplace_approximation_base_model_nn',
}


if SMALL_IO_HELPER:
    IO_HELPER = IO_Helper(arrays_folder='arrays_small', models_folder='models_small')
else:
<<<<<<< HEAD
    IO_HELPER = IO_Helper(arrays_folder='arrays_gp', models_folder='models_gp')
=======
    IO_HELPER = IO_Helper(arrays_folder=BIG_ARRAYS_FOLDER)
>>>>>>> f1ac657a


def main():
    from settings_update import update_run_size_setup

    logging.info('loading data')
    assert settings.RUN_SIZE in ['big', 'full']
    update_run_size_setup()
    data = get_data(
        filepath=settings.DATA_FILEPATH,
        train_years=settings.TRAIN_YEARS,
        val_years=settings.VAL_YEARS,
        test_years=settings.TEST_YEARS,
        do_standardize_data=True,
    )
    X_train, y_train, X_val, y_val, X_test, y_test, X, y, scaler_y = data
    y_train, y_val, y_test, y = map(scaler_y.inverse_transform, [y_train, y_val, y_test, y])

    logging.info('loading predictions')
    uq_method_to_arrs_gen = uq_arr_helpers.get_uq_method_to_arrs_gen(
        io_helper=IO_HELPER,
        uq_methods_whitelist=UQ_METHODS_WHITELIST,
        uq_method_to_arr_names_dict=UQ_METHOD_TO_ARR_NAMES_DICT,
    )
    for uq_method, arrs in uq_method_to_arrs_gen:
        logging.info(f'plotting for method {uq_method}')
        y_pred, y_quantiles, y_std = arrs
        if np.any(y_pred < 0):
            logging.warning(f"arrays of {uq_method} don't seem to be scaled up properly, e.g.:"
                            f" {y_pred[0]=}; {y_quantiles[0, 0]=}; {y_std[0]=}. Rescaling them for plotting...")
            y_std = y_std * scaler_y.scale_
            y_pred, y_quantiles = map(scaler_y.inverse_transform, [y_pred.reshape(-1, 1), y_quantiles])
            y_pred = y_pred.squeeze()
        plot_uq(y_train, y_val, y_test, y_pred, y_quantiles, uq_method, interval=90, show_plot=SHOW_PLOT,
                save_plot=SAVE_PLOT, ext=PLOT_EXT)


def plot_uq_single_dataset(y_true, y_pred, y_quantiles, uq_method, interval: int | float, is_training_data,
                           n_samples_to_plot=1600, show_plot=True, save_plot=True, ext=None):
    n_quantiles = y_quantiles.shape[1]
    if n_quantiles == 99:
        ind_5p, ind_95p = 5-1, 95-1  # starts with 1
        ci_low, ci_high = y_quantiles[:, ind_5p], y_quantiles[:, ind_95p]
    else:
        raise ValueError("can't automatically determine which quantiles to plot")

    y_plot = y_true[:n_samples_to_plot]
    y_pred = y_pred[:n_samples_to_plot]
    ci_low = ci_low[:n_samples_to_plot]
    ci_high = ci_high[:n_samples_to_plot]
    plot_uq_worker(
        y_plot,
        y_pred,
        ci_low,
        ci_high,
        uq_method=uq_method,
        is_training_data=is_training_data,
        interval=interval,
        # n_stds=n_stds,
        show_plot=show_plot,
        save_plot=save_plot,
        ext=ext,
    )


def plot_uq(y_train, y_val, y_test, y_pred, y_quantiles, uq_method, interval: int | float, n_samples_to_plot=1600,
            show_plot=True, save_plot=True, ext=None):
    n_quantiles = y_quantiles.shape[1]
    if n_quantiles == 99:
        ind_5p, ind_95p = 5-1, 95-1  # starts with 1
        ci_low, ci_high = y_quantiles[:, ind_5p], y_quantiles[:, ind_95p]
    else:
        raise ValueError("can't automatically determine which quantiles to plot")
    # ci_low, ci_high = y_pred - n_stds * y_std, y_pred + n_stds * y_std

    # plot train
    y_train_plot = y_train[:n_samples_to_plot]
    y_pred_train = y_pred[:n_samples_to_plot]
    ci_low_train = ci_low[:n_samples_to_plot]
    ci_high_train = ci_high[:n_samples_to_plot]
    plot_uq_worker(
        y_train_plot,
        y_pred_train,
        ci_low_train,
        ci_high_train,
        uq_method=uq_method,
        is_training_data=True,
        interval=interval,
        # n_stds=n_stds,
        show_plot=show_plot,
        save_plot=save_plot,
        ext=ext,
    )

    # plot test
    start_test = y_train.shape[0] + y_val.shape[0]
    y_test_plot = y_test[:n_samples_to_plot]
    y_pred_test = y_pred[start_test: start_test + n_samples_to_plot]
    ci_low_test = ci_low[start_test: start_test + n_samples_to_plot]
    ci_high_test = ci_high[start_test: start_test + n_samples_to_plot]
    plot_uq_worker(
        y_test_plot,
        y_pred_test,
        ci_low_test,
        ci_high_test,
        uq_method=uq_method,
        is_training_data=False,
        interval=interval,
        # n_stds=n_stds,
        show_plot=show_plot,
        save_plot=save_plot,
        ext=ext,
    )


def plot_uq_worker(
        y_true_plot,
        y_pred_plot,
        ci_low_plot,
        ci_high_plot,
        uq_method,
        is_training_data: bool,
        interval: float | int = None,
        n_stds=None,
        plotting_quantiles=True,
        show_plot=True,
        save_plot=True,
        ext=None,
):
    """

    :param ext:
    :param y_true_plot:
    :param y_pred_plot:
    :param ci_low_plot:
    :param ci_high_plot:
    :param is_training_data:
    :param uq_method:
    :param interval: changes label. if plotting_quantiles, name the interval being plotted, e.g. "90%"
    :param n_stds: changes label.
    :param plotting_quantiles: changes label. True/False means quantiles/stds are being plotted, respectively.
    :param show_plot:
    :param save_plot:
    :return:
    """
    if not plotting_quantiles:
        logging.error('only plotting quantiles supported right now, not stds. trying to ignore and plot quantiles...')

    base_title = uq_method
    try:
        base_filename = METHOD_NAME_TO_BASE_FILENAME[uq_method]
    except KeyError:
        logging.warning(f"method {uq_method} not found in base filenames dict. using the method name as a base filename.")
        base_filename = uq_method
    dataset_label = 'training' if is_training_data else 'test'

    interval = int(interval) if float(interval).is_integer() else round(100 * interval, 2)
    uq_label = f'{interval}% CI' if plotting_quantiles else f'{n_stds} std'

    x_plot = np.arange(y_true_plot.shape[0])
    fig, ax = plt.subplots(nrows=1, ncols=1, figsize=(14, 8))
    ax.plot(x_plot, y_true_plot, label=f'{dataset_label} data', color="black", linestyle='dashed')
    ax.plot(x_plot, y_pred_plot, label="point prediction", color="green")
    ax.fill_between(
        x_plot,
        ci_low_plot,
        ci_high_plot,
        color="green",
        alpha=0.2,
        label=uq_label,
    )
    ax.legend()
    ax.set_xlabel("data")
    ax.set_ylabel("target")
    ax.set_title(f'{base_title} ({dataset_label})')
    if save_plot:
        filename = f'{base_filename}_{dataset_label}'
        if ext is not None:
            filename = f'{filename}.{ext}'
        IO_HELPER.save_plot(filename=filename)
    if show_plot:
        plt.show(block=True)
    plt.close(fig)


if __name__ == '__main__':
    main()<|MERGE_RESOLUTION|>--- conflicted
+++ resolved
@@ -12,34 +12,20 @@
 
 
 SHOW_PLOT = False
-<<<<<<< HEAD
 SAVE_PLOT = True
 PLOT_EXT = 'png'
 
 SMALL_IO_HELPER = False
-=======
-PLOT_EXT = 'png'
-
-SMALL_IO_HELPER = False
 BIG_ARRAYS_FOLDER = 'cp_run2'
->>>>>>> f1ac657a
 
 UQ_METHODS_WHITELIST = {
     # 'qhgbr',
     # 'qr',
-<<<<<<< HEAD
-    'gp',
-    # 'mvnn',
-    # 'cp_hgbr',
-    # 'cp_linreg',
-    # 'cp_nn',
-=======
     # 'gp',
     # 'mvnn',
     # 'cp_hgbr',
     # 'cp_linreg',
     'cp_nn',
->>>>>>> f1ac657a
     # 'la_nn',
 }
 UQ_METHOD_TO_ARR_NAMES_DICT = {
@@ -100,11 +86,7 @@
 if SMALL_IO_HELPER:
     IO_HELPER = IO_Helper(arrays_folder='arrays_small', models_folder='models_small')
 else:
-<<<<<<< HEAD
-    IO_HELPER = IO_Helper(arrays_folder='arrays_gp', models_folder='models_gp')
-=======
     IO_HELPER = IO_Helper(arrays_folder=BIG_ARRAYS_FOLDER)
->>>>>>> f1ac657a
 
 
 def main():
