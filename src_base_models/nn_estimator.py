import logging
from typing import TYPE_CHECKING
from more_itertools import collapse

# noinspection PyProtectedMember
from sklearn.base import RegressorMixin, BaseEstimator, _fit_context

import torch
from torch.optim.lr_scheduler import ReduceLROnPlateau
from torch.utils.data import TensorDataset, DataLoader

from tqdm import tqdm

from helpers import misc_helpers
from helpers.early_stopper import EarlyStopper

if TYPE_CHECKING:
    import numpy as np


torch.set_default_dtype(torch.float32)


# noinspection PyAttributeOutsideInit,PyPep8Naming
class NN_Estimator(RegressorMixin, BaseEstimator):
    """
    Parameters
    ----------

    Attributes
    ----------
    is_fitted_ : bool
        A boolean indicating whether the estimator has been fitted.

    n_features_in_ : int
        Number of features seen during :term:`fit`.

    feature_names_in_ : ndarray of shape (`n_features_in_`,)
        Names of features seen during :term:`fit`. Defined only when `X`
        has feature names that are all strings.
    """

    _parameter_constraints = {
        'dim_in': [int],
        "train_size_orig": [int],
        "n_iter": [int],
        "batch_size": [int],
        "random_seed": [int],
        "lr": [float, None],
        "lr_patience": [int],
        "lr_reduction_factor": [float],
        "to_standardize": [str],
        "use_scheduler": [bool],
        "skip_training": [bool],
        "save_model": [bool],
        "verbose": [int],
        'show_progress_bar': [bool],
        'show_losses_plot': [bool],
        'save_losses_plot': [bool],
        'output_dim': [int],
        'weight_decay': [float],
        'n_samples_train_loss_plot': [int],
<<<<<<< HEAD
=======
        'early_stop_patience': [int],
>>>>>>> f1ac657a
    }

    def __init__(
            self,
            dim_in,
            train_size_orig,
            n_iter=100,
            batch_size=20,
            random_seed=42,
            num_hidden_layers=2,
            hidden_layer_size=50,
            activation=torch.nn.LeakyReLU,
            weight_decay=0,
            use_scheduler=True,
            lr=None,
            lr_patience=5,
            lr_reduction_factor=0.5,
            verbose: int = 1,
            show_progress_bar=True,
            show_losses_plot=True,
            save_losses_plot=True,
            io_helper=None,
            output_dim=2,
<<<<<<< HEAD
=======
            early_stop_patience=None,
>>>>>>> f1ac657a
            n_samples_train_loss_plot=10000,
    ):
        if use_scheduler and early_stop_patience is not None and early_stop_patience <= lr_patience:
            logging.warning('early stop patience < LR patience!')
        self.dim_in = dim_in
        self.train_size_orig = train_size_orig  # todo: temp solution
        self.use_scheduler = use_scheduler
        self.n_iter = n_iter
        self.batch_size = batch_size
        self.random_seed = random_seed
        self.num_hidden_layers = num_hidden_layers
        self.hidden_layer_size = hidden_layer_size
        self.activation = activation
        self.weight_decay = weight_decay
        self.lr = lr
        self.lr_patience = lr_patience
        self.lr_reduction_factor = lr_reduction_factor
        self.verbose = verbose
        self.show_progress_bar = show_progress_bar
        self.show_losses_plot = show_losses_plot
        self.save_losses_plot = save_losses_plot
        self.n_samples_train_loss_plot = n_samples_train_loss_plot
        self.io_helper = io_helper
        self.is_fitted_ = False
        self.output_dim = output_dim
        self.output_dim_orig = output_dim
        self.early_stop_patience = early_stop_patience

    @_fit_context(prefer_skip_nested_validation=True)
    def fit(self, X: 'np.ndarray', y: 'np.ndarray'):
        """
        Parameters
        ----------
        X : {array-like, sparse matrix}, shape (n_samples, n_features)
            The training input samples.

        y : array-like, shape (n_samples,) or (n_samples, n_outputs)
            The target values (real numbers).


        Returns
        -------
        self : object
            Returns self.
        """
        """`_validate_data` is defined in the `BaseEstimator` class.
        It allows to:
        - run different checks on the input data;
        - define some attributes associated to the input data: `n_features_in_` and
          `feature_names_in_`."""
        torch.set_default_device(misc_helpers.get_device())
        torch.manual_seed(self.random_seed)

        X, y = self._validate_data(X, y, accept_sparse=False)  # todo: remove "y is 2d" warning
        assert self.dim_in == X.shape[-1]

        if self.activation is None:
            self.activation = torch.nn.LeakyReLU

        y = misc_helpers.make_arr_2d(y)
        try:
            X_train, y_train = misc_helpers.np_arrays_to_tensors(X, y)
        except TypeError:
            raise TypeError(f'Unknown label type: {X.dtype} (X) or {y.dtype} (y)')

        X_train, y_train, X_val, y_val = self._temp_train_val_split(X_train, y_train)
        X_train, y_train, X_val, y_val = misc_helpers.objects_to_cuda(X_train, y_train, X_val, y_val)
        X_train, y_train, X_val, y_val = misc_helpers.make_tensors_contiguous(X_train, y_train, X_val, y_val)

        model = self._nn_builder(
            self.dim_in,
            num_hidden_layers=self.num_hidden_layers,
            hidden_layer_size=self.hidden_layer_size,
            activation=self.activation,
        )
        model = misc_helpers.object_to_cuda(model)

        # noinspection PyTypeChecker
        train_loader = self._get_train_loader(X_train, y_train, self.batch_size)

        if self.lr is None:
            self.lr = 1e-2 if self.use_scheduler else 1e-4

        optimizer = torch.optim.Adam(model.parameters(), lr=self.lr, weight_decay=self.weight_decay)
        scheduler = ReduceLROnPlateau(optimizer, patience=self.lr_patience, factor=self.lr_reduction_factor)
        criterion = torch.nn.MSELoss()
        criterion = misc_helpers.object_to_cuda(criterion)
<<<<<<< HEAD

=======
        if self.early_stop_patience is not None:
            early_stopper = EarlyStopper(self.early_stop_patience)

        prev_lr = self.lr
>>>>>>> f1ac657a
        X_train_sample, y_train_sample = misc_helpers.get_random_arrs_samples(
            [X_train, y_train],
            n_samples=self.n_samples_train_loss_plot,
            random_seed=self.random_seed,
            safe=True,
        )
        train_losses, val_losses = [], []
        epochs = tqdm(range(self.n_iter)) if self.show_progress_bar else range(self.n_iter)
        for epoch in epochs:
            if not self.show_progress_bar:
                logging.info(f'epoch {epoch}/{self.n_iter}')
            model.train()
            for X, y in train_loader:
                optimizer.zero_grad()
                y_pred = model(X)
                loss = criterion(y_pred, y)
                loss.backward()
                optimizer.step()
            if not any([self.use_scheduler, self.show_losses_plot, self.save_losses_plot]):
                continue

            model.eval()
            with torch.no_grad():
                val_loss = self._mse_torch(model(X_val), y_val)
<<<<<<< HEAD
                if self.save_losses_plot:
                    train_loss = self._mse_torch(model(X_train_sample), y_train_sample)
                    train_loss = misc_helpers.tensor_to_np_array(train_loss)
                    train_losses.append(train_loss)
=======
                val_loss_np = misc_helpers.tensor_to_np_array(val_loss)
                if self.show_losses_plot or self.save_losses_plot:
                    val_losses.append(val_loss_np)
                    train_loss_np = self._mse_torch(model(X_train_sample), y_train_sample)
                    train_loss_np = misc_helpers.tensor_to_np_array(train_loss_np)
                    train_losses.append(train_loss_np)

            logging.info(f'epoch {epoch} -- last val loss: {val_loss_np}')

            # noinspection PyUnboundLocalVariable
            if self.early_stop_patience is not None and early_stopper.should_stop(val_loss):
                logging.info(f'stopping early since no improvement in past {self.early_stop_patience} epochs')
                break

>>>>>>> f1ac657a
            if self.use_scheduler:
                scheduler.step(val_loss)
                new_lr = scheduler.get_last_lr()[0]
                if new_lr < prev_lr:
                    logging.info(f'reduced LR from {prev_lr} to {new_lr}')
                    prev_lr = new_lr

        model.eval()
        self.model_ = model

        loss_skip = min(100, self.n_iter // 10)
        misc_helpers.plot_nn_losses(
            train_losses,
            val_losses,
            loss_skip=loss_skip,
            show_plot=self.show_losses_plot,
            save_plot=self.save_losses_plot,
            io_helper=self.io_helper,
            filename='nn_estimator_fit',
        )

        self.is_fitted_ = True
        return self

    def _temp_train_val_split(self, X_train: 'np.ndarray', y_train: 'np.ndarray'):
        X_train, X_val = X_train[:self.train_size_orig], X_train[self.train_size_orig:]
        y_train, y_val = y_train[:self.train_size_orig], y_train[self.train_size_orig:]
        return X_train, y_train, X_val, y_val

    @staticmethod
    def _nn_builder(
            dim_in,
            num_hidden_layers=2,
            hidden_layer_size=50,
            activation=torch.nn.LeakyReLU,
    ):
        layers = collapse([
            torch.nn.Linear(dim_in, hidden_layer_size),
            activation(),
            [[torch.nn.Linear(hidden_layer_size, hidden_layer_size),
              activation()]
             for _ in range(num_hidden_layers)],
            torch.nn.Linear(hidden_layer_size, 1),
        ])
        model = torch.nn.Sequential(*layers)
        return model.float()

    @classmethod
    def _get_train_loader(cls, X_train: torch.Tensor, y_train: torch.Tensor, batch_size):
        train_dataset = TensorDataset(X_train, y_train)
        train_loader = DataLoader(train_dataset, batch_size=batch_size)
        return train_loader

    @staticmethod
    def _mse_torch(y_pred, y_test):
        return torch.mean((y_pred - y_test) ** 2)

    def predict(self, X: 'np.ndarray', as_np=True):
        """A reference implementation of a predicting function.

        Parameters
        ----------
        X : {array-like, sparse matrix}, shape (n_samples, n_features)
            The training input samples.

        as_np : ...

        Returns
        -------
        y : ndarray, shape (n_samples,)
            Returns an array of ones.

        """
        from sklearn.utils.validation import check_is_fitted

        # Check if fit had been called
        check_is_fitted(self)
        # We need to set reset=False because we don't want to overwrite
        # `feature_names_in_` but only check that the shape is consistent.
        X = self._validate_data(X, accept_sparse=False, reset=False)
        X = misc_helpers.np_array_to_tensor(X)
        result = self.predict_on_tensor(X)
        result = misc_helpers.make_arr_1d(result) if self.output_dim == 1 else misc_helpers.make_arr_2d(result)
        if as_np:
            result = misc_helpers.tensor_to_np_array(result)
        return result

    def predict_on_tensor(self, X: torch.Tensor):
        X = misc_helpers.object_to_cuda(X)
        X = misc_helpers.make_tensor_contiguous(X)
        with torch.no_grad():
            result = self.model_(X)
        return result

    def get_nn(self, to_device=True) -> torch.nn.Module:
        if to_device:
            return misc_helpers.object_to_cuda(self.model_)
        return self.model_

    def _more_tags(self):
        return {'poor_score': True,
                '_xfail_checks': {'check_methods_sample_order_invariance': '(barely) failing for unknown reason'}}

    # noinspection PyUnusedLocal
    def to(self, device):
        # self.model_ = misc_helpers.object_to_cuda(self.model_)
        self.model_ = self.model_.to(device)
        return self

    def __getattr__(self, item):
        try:
            model = self.__getattribute__('model_')  # workaround bc direct attr access doesn't work
            return getattr(model, item)
        except AttributeError:
            msg = f'NN_Estimator has no attribute "{item}"'
            if not self.__getattribute__('is_fitted_'):
                msg += ', or only has it is after fitting'
            raise AttributeError(msg)

    def __call__(self, X: torch.Tensor):
        if not self.__getattribute__('is_fitted_'):
            raise TypeError('NN_Estimator is only callable after fitting')
        return self.predict_on_tensor(X)

    def __setattr__(self, key, value):
        self.__dict__[key] = value

    def set_output_dim(self, output_dim, orig=False):
        self.output_dim = output_dim
        if orig:
            self.output_dim_orig = output_dim

    def reset_output_dim(self):
        self.output_dim = self.output_dim_orig

    def load_state_dict(self, state_dict):
        model = self._nn_builder(
            self.dim_in,
            num_hidden_layers=self.num_hidden_layers,
            hidden_layer_size=self.hidden_layer_size,
            activation=self.activation,
        )
        model.load_state_dict(state_dict)
        self.model_ = model


def train_nn(
        X_train: 'np.ndarray',
        y_train: 'np.ndarray',
        X_val: 'np.ndarray',
        y_val: 'np.ndarray',
        n_iter=500,
        batch_size=20,
        random_seed=42,
        num_hidden_layers=2,
        hidden_layer_size=50,
        activation=torch.nn.LeakyReLU,
        weight_decay=0,
        lr=None,
        use_scheduler=True,
        lr_patience=30,
        lr_reduction_factor=0.5,
        show_progress_bar=True,
        show_losses_plot=True,
        save_losses_plot=True,
        io_helper=None,
        n_samples_train_loss_plot=10000,
        verbose: int = 1,
        warm_start_model=None,
        early_stop_patience=None,
) -> NN_Estimator:
    train_size_orig = X_train.shape[0]
    X_train, y_train = misc_helpers.add_val_to_train(X_train, X_val, y_train, y_val)  # todo: temp solution
<<<<<<< HEAD
    model = NN_Estimator(
        train_size_orig=train_size_orig,
        n_iter=n_iter,
        batch_size=batch_size,
        random_seed=random_seed,
        num_hidden_layers=num_hidden_layers,
        hidden_layer_size=hidden_layer_size,
        activation=activation,
        weight_decay=weight_decay,
        lr=lr,
        use_scheduler=use_scheduler,
        lr_patience=lr_patience,
        lr_reduction_factor=lr_reduction_factor,
        verbose=verbose,
        show_progress_bar=show_progress_bar,
        show_losses_plot=show_losses_plot,
        save_losses_plot=save_losses_plot,
        io_helper=io_helper,
        n_samples_train_loss_plot=n_samples_train_loss_plot,
    )
=======
    dim_in = X_train.shape[1]
    if warm_start_model is None:
        model = NN_Estimator(
            dim_in=dim_in,
            train_size_orig=train_size_orig,
            n_iter=n_iter,
            batch_size=batch_size,
            random_seed=random_seed,
            num_hidden_layers=num_hidden_layers,
            hidden_layer_size=hidden_layer_size,
            activation=activation,
            weight_decay=weight_decay,
            lr=lr,
            use_scheduler=use_scheduler,
            lr_patience=lr_patience,
            lr_reduction_factor=lr_reduction_factor,
            verbose=verbose,
            show_progress_bar=show_progress_bar,
            show_losses_plot=show_losses_plot,
            save_losses_plot=save_losses_plot,
            io_helper=io_helper,
            early_stop_patience=early_stop_patience,
            n_samples_train_loss_plot=n_samples_train_loss_plot,
        )
    else:
        model = warm_start_model
>>>>>>> f1ac657a
    # noinspection PyTypeChecker
    model.fit(X_train, y_train)
    return model


if __name__ == '__main__':
    from sklearn.utils.estimator_checks import check_estimator
    estimator = NN_Estimator(dim_in=2, train_size_orig=10, verbose=0)  # todo: does temp solution work?
    check_estimator(estimator)<|MERGE_RESOLUTION|>--- conflicted
+++ resolved
@@ -60,10 +60,7 @@
         'output_dim': [int],
         'weight_decay': [float],
         'n_samples_train_loss_plot': [int],
-<<<<<<< HEAD
-=======
         'early_stop_patience': [int],
->>>>>>> f1ac657a
     }
 
     def __init__(
@@ -87,10 +84,7 @@
             save_losses_plot=True,
             io_helper=None,
             output_dim=2,
-<<<<<<< HEAD
-=======
             early_stop_patience=None,
->>>>>>> f1ac657a
             n_samples_train_loss_plot=10000,
     ):
         if use_scheduler and early_stop_patience is not None and early_stop_patience <= lr_patience:
@@ -178,14 +172,10 @@
         scheduler = ReduceLROnPlateau(optimizer, patience=self.lr_patience, factor=self.lr_reduction_factor)
         criterion = torch.nn.MSELoss()
         criterion = misc_helpers.object_to_cuda(criterion)
-<<<<<<< HEAD
-
-=======
         if self.early_stop_patience is not None:
             early_stopper = EarlyStopper(self.early_stop_patience)
 
         prev_lr = self.lr
->>>>>>> f1ac657a
         X_train_sample, y_train_sample = misc_helpers.get_random_arrs_samples(
             [X_train, y_train],
             n_samples=self.n_samples_train_loss_plot,
@@ -210,12 +200,6 @@
             model.eval()
             with torch.no_grad():
                 val_loss = self._mse_torch(model(X_val), y_val)
-<<<<<<< HEAD
-                if self.save_losses_plot:
-                    train_loss = self._mse_torch(model(X_train_sample), y_train_sample)
-                    train_loss = misc_helpers.tensor_to_np_array(train_loss)
-                    train_losses.append(train_loss)
-=======
                 val_loss_np = misc_helpers.tensor_to_np_array(val_loss)
                 if self.show_losses_plot or self.save_losses_plot:
                     val_losses.append(val_loss_np)
@@ -230,7 +214,6 @@
                 logging.info(f'stopping early since no improvement in past {self.early_stop_patience} epochs')
                 break
 
->>>>>>> f1ac657a
             if self.use_scheduler:
                 scheduler.step(val_loss)
                 new_lr = scheduler.get_last_lr()[0]
@@ -404,28 +387,6 @@
 ) -> NN_Estimator:
     train_size_orig = X_train.shape[0]
     X_train, y_train = misc_helpers.add_val_to_train(X_train, X_val, y_train, y_val)  # todo: temp solution
-<<<<<<< HEAD
-    model = NN_Estimator(
-        train_size_orig=train_size_orig,
-        n_iter=n_iter,
-        batch_size=batch_size,
-        random_seed=random_seed,
-        num_hidden_layers=num_hidden_layers,
-        hidden_layer_size=hidden_layer_size,
-        activation=activation,
-        weight_decay=weight_decay,
-        lr=lr,
-        use_scheduler=use_scheduler,
-        lr_patience=lr_patience,
-        lr_reduction_factor=lr_reduction_factor,
-        verbose=verbose,
-        show_progress_bar=show_progress_bar,
-        show_losses_plot=show_losses_plot,
-        save_losses_plot=save_losses_plot,
-        io_helper=io_helper,
-        n_samples_train_loss_plot=n_samples_train_loss_plot,
-    )
-=======
     dim_in = X_train.shape[1]
     if warm_start_model is None:
         model = NN_Estimator(
@@ -452,7 +413,6 @@
         )
     else:
         model = warm_start_model
->>>>>>> f1ac657a
     # noinspection PyTypeChecker
     model.fit(X_train, y_train)
     return model
