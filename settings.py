--- conflicted
+++ resolved
@@ -4,16 +4,11 @@
 
 QUANTILES = [0.05, 0.25, 0.5, 0.75, 0.95]
 
-<<<<<<< HEAD
-DATA_FILEPATH = 'data/data.pkl'
-N_POINTS_PER_GROUP = None
-=======
 DATA_FILEPATH = 'data/data_2015_2018.pkl'  # 'data/data_1600.pkl'
 N_POINTS_PER_GROUP = None  # 800
 TRAIN_YEARS = (2016, 2017)  # todo: simplify
 VAL_YEARS = (2017, 2018)  # todo: simplify
 TEST_YEARS = (2018, 2019)  # todo: simplify
->>>>>>> 93b47460
 STANDARDIZE_DATA = True
 
 PLOT_DATA = False
@@ -78,12 +73,7 @@
     },
     "native_gpytorch": {
         'skip_training': False,
-<<<<<<< HEAD
         'n_iter': 300,
-        'val_frac': 0.1,
-=======
-        'n_iter': 100,
->>>>>>> 93b47460
         'lr': 1e-2,
         'use_scheduler': True,
         'lr_patience': 30,
