--- conflicted
+++ resolved
@@ -14,22 +14,6 @@
     from src_base_models.nn_estimator import NN_Estimator
     import numpy as np
     from helpers.model_wrapper import ModelWrapper
-
-
-settings.METHOD_WHITELIST = [
-<<<<<<< HEAD
-    'native_gpytorch',
-    'native_mvnn',
-    'native_quantile_regression_nn',
-=======
-    'base_model_linreg',
-    'base_model_nn',
-    'base_model_hgbr',
-    'posthoc_conformal_prediction',
-    'posthoc_laplace_approximation',
->>>>>>> 5311af8a
-]
-
 
 # noinspection PyPep8Naming
 class UQ_Comparison_Pipeline(UQ_Comparison_Pipeline_ABC):
