#!/bin/bash
#SBATCH --ntasks=1                # Number of tasks (see below)
<<<<<<< HEAD
#SBATCH --cpus-per-task=2         # Number of CPU cores per task
#SBATCH --nodes=1                 # Ensure that all cores are on one machine
#SBATCH --time=0-00:45            # Runtime in D-HH:MM
#SBATCH --partition=2080-galvani  # Partition to submit to
#SBATCH --gres=gpu:4              # optionally type and number of gpus
#SBATCH --mem=10G                  # Memory pool for all cores (see also --mem-per-cpu)
#SBATCH --output=logs/job.out     # File to which STDOUT will be written
#SBATCH --error=logs/job.err      # File to which STDERR will be written
#SBATCH --mail-type=BEGIN,END,FAIL      # Type of email notification- BEGIN,END,FAIL,ALL
=======
#SBATCH --cpus-per-task=5         # Number of CPU cores per task
#SBATCH --nodes=1                 # Ensure that all cores are on one machine
#SBATCH --time=0-05:00            # Runtime in D-HH:MM
#SBATCH --partition=2080-galvani  # Partition to submit to
#SBATCH --gres=gpu:4              # optionally type and number of gpus
#SBATCH --mem=15G                  # Memory pool for all cores (see also --mem-per-cpu)
#SBATCH --output=logs/job_cp_%j.out  # File to which STDOUT will be written
#SBATCH --error=logs/job_cp_%j.err   # File to which STDERR will be written
#SBATCH --mail-type=END,FAIL      # Type of email notification- BEGIN,END,FAIL,ALL
>>>>>>> f1ac657a
#SBATCH --mail-user=mikhail.dubovoy@student.uni-tuebingen.de  # Email to which notifications will be sent

# print info about current job
echo "---------- JOB INFOS ------------"
scontrol show job $SLURM_JOB_ID
echo -e "---------------------------------\n"

# Due to a potential bug, we need to manually load our bash configurations first
source "$HOME"/.bashrc

# Next activate the conda environment
conda activate masterarbeit

# Run our code
echo "-------- PYTHON OUTPUT ----------"
python3 uq_comparison_pipeline.py
echo "---------------------------------"

# Deactivate environment again
conda deactivate<|MERGE_RESOLUTION|>--- conflicted
+++ resolved
@@ -1,26 +1,14 @@
 #!/bin/bash
 #SBATCH --ntasks=1                # Number of tasks (see below)
-<<<<<<< HEAD
-#SBATCH --cpus-per-task=2         # Number of CPU cores per task
-#SBATCH --nodes=1                 # Ensure that all cores are on one machine
-#SBATCH --time=0-00:45            # Runtime in D-HH:MM
-#SBATCH --partition=2080-galvani  # Partition to submit to
-#SBATCH --gres=gpu:4              # optionally type and number of gpus
-#SBATCH --mem=10G                  # Memory pool for all cores (see also --mem-per-cpu)
-#SBATCH --output=logs/job.out     # File to which STDOUT will be written
-#SBATCH --error=logs/job.err      # File to which STDERR will be written
-#SBATCH --mail-type=BEGIN,END,FAIL      # Type of email notification- BEGIN,END,FAIL,ALL
-=======
 #SBATCH --cpus-per-task=5         # Number of CPU cores per task
 #SBATCH --nodes=1                 # Ensure that all cores are on one machine
 #SBATCH --time=0-05:00            # Runtime in D-HH:MM
 #SBATCH --partition=2080-galvani  # Partition to submit to
 #SBATCH --gres=gpu:4              # optionally type and number of gpus
 #SBATCH --mem=15G                  # Memory pool for all cores (see also --mem-per-cpu)
-#SBATCH --output=logs/job_cp_%j.out  # File to which STDOUT will be written
-#SBATCH --error=logs/job_cp_%j.err   # File to which STDERR will be written
+#SBATCH --output=logs/job_%j.out  # File to which STDOUT will be written
+#SBATCH --error=logs/job_%j.err   # File to which STDERR will be written
 #SBATCH --mail-type=END,FAIL      # Type of email notification- BEGIN,END,FAIL,ALL
->>>>>>> f1ac657a
 #SBATCH --mail-user=mikhail.dubovoy@student.uni-tuebingen.de  # Email to which notifications will be sent
 
 # print info about current job
